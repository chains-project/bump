package miner;

import com.fasterxml.jackson.annotation.JsonCreator;
import com.fasterxml.jackson.annotation.JsonProperty;
import org.apache.maven.model.*;
import org.apache.maven.model.io.xpp3.MavenXpp3Reader;
import org.codehaus.plexus.util.xml.pull.XmlPullParserException;
import org.kohsuke.github.GHPullRequest;
import org.kohsuke.github.GHRepository;
import org.kohsuke.github.GHUser;
import org.slf4j.Logger;
import org.slf4j.LoggerFactory;

import java.io.IOException;
import java.io.StringReader;
import java.util.Arrays;
import java.util.List;
import java.util.regex.Matcher;
import java.util.regex.Pattern;

/**
 * The BreakingUpdate class represents a dependency update that breaks a GitHub Action workflow.
 *
 * @author <a href="mailto:gabsko@kth.se">Gabriel Skoglund</a>
 */
public class BreakingUpdate {

    private static final Pattern DEPENDENCY_ARTIFACT_ID =
            Pattern.compile("^\\s*<artifactId>(.*)</artifactId>\\s*$");
    private static final Pattern DEPENDENCY_GROUP_ID =
            Pattern.compile("^\\s*<groupId>(.*)</groupId>\\s*$");
    private static final Pattern PREVIOUS_VERSION =
            Pattern.compile("^-\\s*<version>(.*?)</version>(?:\\s*<!--(.*?)-->)?\\s*$");
    private static final Pattern NEW_VERSION = Pattern.compile("^\\+\\s*<version>(.*?)</version>(?:\\s*<!--(.*?)-->)?\\s*$");
    private static final Pattern SCOPE =
            Pattern.compile("^\\s*<scope>(.*)</scope>\\s*$");
    private static final Pattern SEM_VER = Pattern.compile("^\\d+\\.\\d+\\.\\d+$");
    private static final Pattern SEM_VER_WITHOUT_PATCH = Pattern.compile("^\\d+\\.\\d+$");
    public final String url;
    public final String project;
    public final String projectOrganisation;
    public final String breakingCommit;
    public final String prAuthor;
    public final String preCommitAuthor;
    public final String breakingCommitAuthor;
<<<<<<< HEAD
    public final String licenseInfo;
=======
    public String licenseInfo;
>>>>>>> aeeefb26
    public final UpdatedDependency updatedDependency;
    private static final Logger log = LoggerFactory.getLogger(BreakingUpdate.class);

    /**
     * Create a new BreakingUpdate object that stores information about a
     * breaking dependency update.
     *
     * @param pr a pull request that corresponds to a breaking dependency update.
     */
    public BreakingUpdate(GHPullRequest pr) {
        url = pr.getHtmlUrl().toString();
        project = pr.getRepository().getName();
        projectOrganisation = url.split("/")[3];
        breakingCommit = pr.getHead().getSha();
        try {
            licenseInfo = pr.getRepository().getLicense().getName();
        } catch (IOException e) {
            licenseInfo = "unknown";
        }
        prAuthor = parsePRAuthorType(pr, "unknown");
        preCommitAuthor = parsePreCommitAuthorType(pr.getRepository(), breakingCommit, "unknown");
        breakingCommitAuthor = parseBreakingCommitAuthorType(pr.getRepository(), breakingCommit, "unknown");
        updatedDependency = new UpdatedDependency(pr);
    }

    /**
     * Constructor for loading a BreakingUpdate from a JSON file
     */
    @JsonCreator
    BreakingUpdate(@JsonProperty("url") String url,
                   @JsonProperty("project") String project,
                   @JsonProperty("projectOrganisation") String organisation,
                   @JsonProperty("breakingCommit") String breakingCommit,
                   @JsonProperty("prAuthor") String prAuthor,
                   @JsonProperty("preCommitAuthor") String preCommitAuthor,
                   @JsonProperty("breakingCommitAuthor") String breakingCommitAuthor,
                   @JsonProperty("updatedDependency") UpdatedDependency updatedDependency,
                   @JsonProperty("licenseInfo") String licenseInfo) {
        this.url = url;
        this.project = project;
        this.projectOrganisation = organisation;
        this.breakingCommit = breakingCommit;
        this.prAuthor = prAuthor;
        this.preCommitAuthor = preCommitAuthor;
        this.breakingCommitAuthor = breakingCommitAuthor;
        this.updatedDependency = updatedDependency;
        this.licenseInfo = licenseInfo;
    }

    /**
     * Parse the type of user that made the breaking pull request
     *
     * @param pr The pull request to parse
     * @return "bot" if the user is a bot, otherwise return "human".
     */
    private String parsePRAuthorType(GHPullRequest pr, String defaultResult) {
        try {
            GHUser user = pr.getUser();
            String userLogin = user.getLogin().toLowerCase();
            // Sometimes, the user type does not get equal to BOT even if the user is actually a bot. Therefore, we add
            // additional checks.
            return user.getType().equals("Bot") || userLogin.contains("dependabot") || userLogin.contains("renovate") ?
                    "bot" : "human";
        } catch (IOException e) {
            log.error("prAuthorType could not be parsed", e);
            return defaultResult;
        }
    }

    /**
     * Parse the type of user that made the previous commit of the breaking commit
     *
     * @param repository The GitHub repository
     * @param commitSHA  The breaking commit which is used to parse the previous commit
     * @return "bot" if the user is a bot, otherwise return "human".
     */
    private String parsePreCommitAuthorType(GHRepository repository, String commitSHA, String defaultResult) {
        try {
            // There is not a proper way to identify the immediate parent of the commit. So we make the assumption
            // that the first parent in the parents list is the immediate parent.
            GHUser user = repository.getCommit(commitSHA).getParents().get(0).getAuthor();
            if (user == null) {
                log.warn("Could not find author of previous commit {}", commitSHA);
                return defaultResult;
            }
            String userLogin = user.getLogin().toLowerCase();
            // Sometimes, the user type does not get equal to BOT even if the user is actually a bot. Therefore, we add
            // additional checks.
            return user.getType().equals("Bot") || userLogin.contains("dependabot") || userLogin.contains("renovate") ?
                    "bot" : "human";
        } catch (IOException e) {
            log.error("preCommitAuthorType could not be parsed", e);
            return defaultResult;
        }
    }

    /**
     * Parse the type of user that made the breaking commit
     *
     * @param repository The GitHub repository
     * @param commitSHA  The breaking commit to parse
     * @return "bot" if the user is a bot, otherwise return "human".
     */
    private String parseBreakingCommitAuthorType(GHRepository repository, String commitSHA, String defaultResult) {
        try {
            GHUser user = repository.getCommit(commitSHA).getAuthor();
            if (user == null) {
                log.warn("Could not find author of breaking commit {}", commitSHA);
                return defaultResult;
            }
            String userLogin = user.getLogin().toLowerCase();
            // Sometimes, the user type does not get equal to BOT even if the user is actually a bot. Therefore, we add
            // additional checks.
            return user.getType().equals("Bot") || userLogin.contains("dependabot") || userLogin.contains("renovate") ?
                    "bot" : "human";
        } catch (IOException e) {
            log.error("breakingCommitAuthorType could not be parsed", e);
            return defaultResult;
        }
    }

    @Override
    public String toString() {
        return ("BreakingUpdate{url = %s, project = %s, projectOrganisation = %s, breakingCommit = %s prAuthor = %s, preCommitAuthor = %s, " +
                "breakingCommitAuthor = %s}")
                .formatted(url, project, projectOrganisation, breakingCommit, prAuthor, preCommitAuthor, breakingCommitAuthor);
    }


    /**
     * UpdatedDependency represents information associated with the updated dependency.
     */
    public static class UpdatedDependency {

        public final String dependencyGroupID;
        public final String dependencyArtifactID;
        public final String previousVersion;
        public final String newVersion;
        public final String dependencyScope;
        public final String versionUpdateType;
        public final String dependencySection;

        /**
         * Create updated dependency for the breaking update.
         *
         * @param pr the pull request that corresponds to the breaking dependency update.
         */
        public UpdatedDependency(GHPullRequest pr) {
            dependencyGroupID = parsePatch(pr, DEPENDENCY_GROUP_ID, "unknown");
            dependencyArtifactID = parsePatch(pr, DEPENDENCY_ARTIFACT_ID, "unknown");
            previousVersion = parsePatch(pr, PREVIOUS_VERSION, "unknown");
            newVersion = parsePatch(pr, NEW_VERSION, "unknown");
            dependencyScope = parsePatch(pr, SCOPE, "compile");
            versionUpdateType = parseVersionUpdateType(previousVersion, newVersion);
            dependencySection = parseDependencySection(pr);
        }

        /**
         * Constructor for loading an UpdatedDependency of a BreakingUpdate from a JSON file
         */
        @JsonCreator
        UpdatedDependency(@JsonProperty("dependencyGroupID") String dependencyGroupID,
                          @JsonProperty("dependencyArtifactID") String dependencyArtifactID,
                          @JsonProperty("previousVersion") String previousVersion,
                          @JsonProperty("newVersion") String newVersion,
                          @JsonProperty("dependencyScope") String dependencyScope,
                          @JsonProperty("versionUpdateType") String versionUpdateType,
                          @JsonProperty("dependencySection") String dependencySection) {
            this.dependencyGroupID = dependencyGroupID;
            this.dependencyArtifactID = dependencyArtifactID;
            this.previousVersion = previousVersion;
            this.newVersion = newVersion;
            this.dependencyScope = dependencyScope;
            this.versionUpdateType = versionUpdateType;
            this.dependencySection = dependencySection;
        }

        /**
         * Attempt to parse information from the patch associated with a PR.
         *
         * @param pr            the pull request for which to parse the patch.
         * @param searchTerm    a regex describing the data to extract.
         * @param defaultResult the result to return if no match was found for the regex.
         * @return The result of the first regex capturing group on the first line where the regex matches, if any.
         * If no match was found, the default result will be returned instead.
         */
        private String parsePatch(GHPullRequest pr, Pattern searchTerm, String defaultResult) {
            String patch = GitPatchCache.get(pr).orElse("");
            for (String line : patch.split("\n")) {
                Matcher matcher = searchTerm.matcher(line);
                if (matcher.find())
                    return matcher.group(1);
            }
            return defaultResult;
        }

        /**
         * Attempt to parse the version update type, under the assumption that the version
         * number follows the <a href="https://semver.org/">semantic versioning</a> format.
         *
         * @param previousVersion a string describing the previous version.
         * @param newVersion      a string describing the new version.
         * @return "major", "minor" or "patch" if the versions could be parsed according to semver,
         * "other" otherwise.
         */
        private String parseVersionUpdateType(String previousVersion, String newVersion) {


            if (!(SEM_VER.matcher(previousVersion).matches() || SEM_VER_WITHOUT_PATCH.matcher(previousVersion).matches())
                    || !(SEM_VER.matcher(newVersion).matches() || SEM_VER_WITHOUT_PATCH.matcher(newVersion).matches()))
                return "other";

            List<Integer> originalVersionNumbers = Arrays.stream(previousVersion.split("\\."))
                    .map(Integer::valueOf).toList();
            List<Integer> newVersionNumbers = Arrays.stream(newVersion.split("\\."))
                    .map(Integer::valueOf).toList();
            if (originalVersionNumbers.get(0) < newVersionNumbers.get(0))
                return "major";
            else if (originalVersionNumbers.get(1) < newVersionNumbers.get(1))
                return "minor";
            else
                return "patch";
        }

        /**
         * Parse the pom file and retrieve the section that the updated dependency belongs to.
         */
        private String parseDependencySection(GHPullRequest pr) {
            String patch = GitPatchCache.get(pr).orElse("");
            String filePath = extractPomFilePath(patch);
            String url = pr.getHtmlUrl().toString();
            String pomXmlContent = GitPatchCache.get(url.split("/")[3], url.split("/")[4],
                    pr.getHead().getSha(), filePath).orElse("");
            try {
                MavenXpp3Reader reader = new MavenXpp3Reader();
                Model model = reader.read(new StringReader(pomXmlContent));

                for (Dependency dependency : model.getDependencies()) {
                    if (dependency.getGroupId().equals(dependencyGroupID) && dependency.getArtifactId()
                            .equals(dependencyArtifactID)) {
                        return "dependencies";
                    }
                }
                Build build = model.getBuild();
                if (build != null) {
                    for (Plugin plugin : build.getPlugins()) {
                        for (Dependency dependency : plugin.getDependencies()) {
                            if (dependency.getGroupId().equals(dependencyGroupID) && dependency.getArtifactId()
                                    .equals(dependencyArtifactID)) {
                                return "buildPlugins";
                            }
                        }
                    }
                    PluginManagement pluginManagement = build.getPluginManagement();
                    if (pluginManagement != null) {
                        for (Plugin plugin : pluginManagement.getPlugins()) {
                            for (Dependency dependency : plugin.getDependencies()) {
                                if (dependency.getGroupId().equals(dependencyGroupID) && dependency.getArtifactId()
                                        .equals(dependencyArtifactID)) {
                                    return "buildPluginManagement";
                                }
                            }
                        }
                    }
                }
                DependencyManagement dependencyManagement = model.getDependencyManagement();
                if (dependencyManagement != null) {
                    for (Dependency dependency : dependencyManagement.getDependencies()) {
                        if (dependency.getGroupId().equals(dependencyGroupID) && dependency.getArtifactId()
                                .equals(dependencyArtifactID)) {
                            return "dependencyManagement";
                        }
                    }
                }
                for (Profile profile : model.getProfiles()) {
                    for (Dependency dependency : profile.getDependencies()) {
                        if (dependency.getGroupId().equals(dependencyGroupID) && dependency.getArtifactId()
                                .equals(dependencyArtifactID)) {
                            return "profileDependencies";
                        }
                    }
                    BuildBase profileBuild = profile.getBuild();
                    if (profileBuild != null) {
                        for (Plugin plugin : profileBuild.getPlugins()) {
                            for (Dependency dependency : plugin.getDependencies()) {
                                if (dependency.getGroupId().equals(dependencyGroupID) && dependency.getArtifactId()
                                        .equals(dependencyArtifactID)) {
                                    return "profileBuildPlugins";
                                }
                            }
                        }
                    }
                }
            } catch (IOException | XmlPullParserException e) {
                log.error("Could not find the dependency section for the updated dependency.", e);
            }
            return "unknown";
        }

        /**
         * Extract the POM file path from Git diff content.
         */
        private static String extractPomFilePath(String gitDiffContent) {
            String[] diffLines = gitDiffContent.split("\n");

            for (String line : diffLines) {
                if (line.startsWith("--- a/")) {
                    String filePath = line.substring("--- a/".length());

                    if (filePath.endsWith("pom.xml")) {
                        return filePath;
                    }
                }
            }
            return null;
        }
    }
}<|MERGE_RESOLUTION|>--- conflicted
+++ resolved
@@ -43,11 +43,7 @@
     public final String prAuthor;
     public final String preCommitAuthor;
     public final String breakingCommitAuthor;
-<<<<<<< HEAD
-    public final String licenseInfo;
-=======
     public String licenseInfo;
->>>>>>> aeeefb26
     public final UpdatedDependency updatedDependency;
     private static final Logger log = LoggerFactory.getLogger(BreakingUpdate.class);
 
