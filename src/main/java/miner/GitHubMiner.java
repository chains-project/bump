--- conflicted
+++ resolved
@@ -14,6 +14,7 @@
 import java.time.Instant;
 import java.time.LocalDate;
 import java.time.ZoneId;
+import java.util.ArrayList;
 import java.util.ArrayList;
 import java.util.Collection;
 import java.util.Date;
@@ -140,30 +141,17 @@
         // https://docs.github.com/en/rest/overview/resources-in-the-rest-api#secondary-rate-limits
         // In order to do this, we create our own ForkJoinPool instead of relying on the default one.
 
-<<<<<<< HEAD
-        List<String> unprocessRepos = new ArrayList<>();
-        List<String> processedRepos = new ArrayList<>();
-
-        repoList.getRepositoryNames().forEach(repo -> {
-            if (repoList.getRepoLastCheckedDate(repo) == null) {
-                unprocessRepos.add(repo);
-=======
         List<String> unprocessedRepos = new ArrayList<>();
         List<String> processedRepos = new ArrayList<>();
 
         repoList.getRepositoryNames().forEach(repo -> {
             if (repoList.getCheckedTime(repo) == null) {
                 unprocessedRepos.add(repo);
->>>>>>> c2e8a978
             } else {
                 processedRepos.add(repo);
             }
         });
-<<<<<<< HEAD
-        mine(repoList, unprocessRepos);
-=======
         mine(repoList, unprocessedRepos);
->>>>>>> c2e8a978
         mine(repoList, processedRepos);
     }
 
@@ -178,12 +166,8 @@
                     log.info("Sleeping for 60 seconds");
                     try {
                         TimeUnit.SECONDS.sleep(60);
-<<<<<<< HEAD
-                    } catch (InterruptedException ignore) {
-=======
                     } catch (InterruptedException ex) {
                         log.info("Failed to mine from "+repo);
->>>>>>> c2e8a978
                     }
                 }
                 repoList.setCheckedTime(repo, Date.from(Instant.now()));
