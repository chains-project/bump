--- conflicted
+++ resolved
@@ -81,11 +81,7 @@
     },
     "licenseInfo": {
       "description": "The license information of the updated dependency",
-<<<<<<< HEAD
-      "type": "String"
-=======
       "type": "string"
->>>>>>> aeeefb26
     }
   },
   "required": [
