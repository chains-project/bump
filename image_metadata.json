--- conflicted
+++ resolved
@@ -1259,7 +1259,6 @@
     "postImageProjectFolderSize" : "280",
     "prevImageProjectFolderSize" : "520"
   },
-<<<<<<< HEAD
   "17778ff224c38fe03999cac8caa1814b68fd0ef2" : {
     "postImageM2FolderSize" : "51328",
     "prevImageM2FolderSize" : "56000",
@@ -1373,7 +1372,7 @@
     "prevImageM2FolderSize" : "70180",
     "postImageProjectFolderSize" : "1248",
     "prevImageProjectFolderSize" : "6548"
-=======
+  },
   "974c914726a07961dcf87718e3035f1de72567ea" : {
     "postImageM2FolderSize" : "74580",
     "prevImageM2FolderSize" : "76628",
@@ -2099,6 +2098,5 @@
     "prevImageM2FolderSize" : "75412",
     "postImageProjectFolderSize" : "1552",
     "prevImageProjectFolderSize" : "1176"
->>>>>>> 43119d66
   }
 }