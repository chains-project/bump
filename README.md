--- conflicted
+++ resolved
@@ -93,18 +93,9 @@
 ```
 
 ## Stats
-<<<<<<< HEAD
-As of Jun 20 2023:
-  * The dataset consists of 0 breaking updates from 0 different projects.
-  * Reproduction has been attempted for 3914 (0.00%) of these breaking updates.
-    - Of these reproductions, 0 (0.00%) fail compilation with the updated dependency.
-    - 0 (0.00%) fail tests with the updated dependency.
-    - The remaining 3914 (100.00%) could not be locally reproduced.
-=======
 As of Jun 15 2023:
   * The dataset consists of 11004 breaking updates from 422 different projects.
   * Reproduction has been attempted for 4750 (43.17%) of these breaking updates.
     - Of these reproductions, 488 (10.27%) fail compilation with the updated dependency.
     - 348 (7.33%) fail tests with the updated dependency.
-    - The remaining 3914 (82.40%) could not be locally reproduced.
->>>>>>> 7cfb694b
+    - The remaining 3914 (82.40%) could not be locally reproduced.