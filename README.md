# Breaking Updates

## Overview 
A benchmark of breaking dependency updates. 
These breaking updates are defined as:
A pair of commits for a Java project, which we designate as the pre-commit and the breaking-commit. 
When we build the project with the pre-commit, compilation and test execution are successful, 
and the build with the breaking-commit fails. 
In our benchmark each breaking-commit is a one-line change in the pom file.

This definition matches common dependency "bumps" as performed by bots such as 
Dependabot and Renovate, but could also correspond to an update made by a human developer.

## Data format 
Gathered data can be found as JSON files in the [`data`](/data) folder.
There are 3 sub-folders inside the data folder.
  * [`benchmark`](/data/benchmark) : contains the successfully reproduced breaking dependency updates.
  * [`not-reproduced-data`](/data/not-reproduced-data) : contains the potential breaking updates which have not yet been reproduced.
  * [`unsuccessful-reproductions`](/data/unsuccessful-reproductions) : contains the data regarding unsuccessful reproduction attempts.
Each file inside these folders is named according to the SHA of the (potential) breaking commit.

The JSON files in our benchmark of breaking dependency updates have the following JSON data format.
```json
{
    "url": "<github pr url>",
    "project": "<github_project>",
    "breakingCommit": "<sha>",
    "prAuthor": "{human|bot}",
    "preCommitAuthor": "{human|bot}",
    "breakingCommitAuthor": "{human|bot}",
    "updatedDependency": {
      "dependencyGroupID": "<group id>",
      "dependencyArtifactID": "<artifact id>",
      "previousVersion": "<label indicating the previous version of the dependency>",
      "newVersion": "<label indicating the new version of the dependency>",
      "dependencyScope": "{compile|provided|runtime|system|import}",
      "versionUpdateType": "{major|minor|patch|other}",
      "githubCompareLink": "<the github comparison link for the previous and breaking tag releases of the updated dependency if it exists>",
      "mavenSourceLinkPre": "<maven source jar link for the previous release of the updated dependency if it exists>",
      "mavenSourceLinkBreaking": "<maven source jar link for the breaking release of the updated dependency if it exists>",
      "updatedFileType": "{pom|jar}"
  },
    "preCommitReproductionCommand": "<the command to compile and run tests without the breaking update commit>",
    "breakingUpdateReproductionCommand": "<the command to compile and run tests with the breaking update commit>",
    "javaVersionUsedForReproduction": "<the java version version used for reproduction>",
    "failureCategory": "<the category of the root cause of the reproduction failure>"
}
```

## Workflow
The data gathering workflow is as follows: 
* Stage 1 : Collect Java projects which meet the following criteria.
    * builds with Maven,
    * has at least 100 commits on the default branch, 
    * created in the last 10 years, 
    * has at least 3 contributors, 
    * has at least 10 stars.
* Stage 2 : Identify the breaking updates. 
* Stage 3 : Reproduce the failure locally under the assumptions documented below. 
  * Assumptions:
    * We run Linux (kernel version and distribution to be documented)
    * We use Maven version 3.8.6
    * We run OpenJDK
    * As a starting point, we use Java 11
  * The reproduction can result in 5 different successful outcomes:
    * The project build fails _after_ the dependency is updated due to unresolved dependencies, but not before.
      This is a successful reproduction corresponding to the label "DEPENDENCY_RESOLUTION_FAILURE".
    * The project build fails _after_ the dependency is updated due to maven enforcer plugin errors, but not before.
      This is a successful reproduction corresponding to the label "MAVEN_ENFORCER_FAILURE".
    * The compilation step fails _after_ the dependency is updated, but not before.
      This is a successful reproduction corresponding to the label "COMPILATION_FAILURE".
    * The test step fails _after_ the dependency is updated, but not before.
      This is a successful reproduction corresponding to the label "TEST_FAILURE".
    * The project build fails _after_ the dependency is updated due to an unknown error which cannot be categorized
      into above other failure types.
      This is a successful reproduction corresponding to the label "UNKNOWN_FAILURE".
* Stage 4 : Build two Docker images for each successfully reproduced breaking update, 
            and isolate all environment / network requests by downloading them.
            After stage 4, by running the preCommitReproductionCommand, and the breakingUpdateReproductionCommand, 
            the successful build of the previous commit and the failing build of the breaking commit can be reproduced. 

## Tools

### The BreakingUpdateMiner
In order to gather breaking dependency updates from GitHub, a tool called the 
BreakingUpdateMiner is available.  
You can build this tool locally using `mvn package`.
You can then run the tool and print usage information with the command:
```bash
java -jar target/BreakingUpdateMiner.jar --help 
```

### The BreakingUpdateReproducer
In order to perform local reproduction once potential breaking uppdates have been found by the miner,
a tool called the BreakingUpdateReproducer is available.
You can build this tool locally using `mvn package`.
You can then run the tool and print usage information with the command:
```bash
java -jar target/BreakingUpdateReproducer.jar --help 
```

## Stats
As of Aug 3 2023:
  * The benchmark consists of 210 reproducible breaking updates.
    - Of these breaking updates, 69 (32.86%) fail compilation with the updated dependency.
    - 40 (19.05%) fail tests with the updated dependency.
    - 1 (0.48%) have dependency resolution failures with the updated dependency.
    - 47 (22.38%) fail after updating the dependency due to maven enforcer failures.
    - 53 (25.24%) fail due to unknown failures after updating the dependency.
  * Overall, reproduction has been attempted for 2110 breaking updates, and 1900 (90.05%) could not be locally reproduced.
<<<<<<< HEAD
  * For 233 potential breaking updates, reproduction has not been attempted yet.
=======
  * For 0 potential breaking updates, reproduction has not been attempted yet.
>>>>>>> 0e951be7
<|MERGE_RESOLUTION|>--- conflicted
+++ resolved
@@ -108,8 +108,4 @@
     - 47 (22.38%) fail after updating the dependency due to maven enforcer failures.
     - 53 (25.24%) fail due to unknown failures after updating the dependency.
   * Overall, reproduction has been attempted for 2110 breaking updates, and 1900 (90.05%) could not be locally reproduced.
-<<<<<<< HEAD
-  * For 233 potential breaking updates, reproduction has not been attempted yet.
-=======
-  * For 0 potential breaking updates, reproduction has not been attempted yet.
->>>>>>> 0e951be7
+  * For 0 potential breaking updates, reproduction has not been attempted yet.