--- conflicted
+++ resolved
@@ -93,11 +93,7 @@
 ```
 
 ## Stats
-<<<<<<< HEAD
 As of Jul 2 2023:
-=======
-As of Jun 30 2023:
->>>>>>> 8b6b4070
   * The dataset consists of 0 reproducible breaking updates.
     - Of these breaking updates, 0 (0.00%) fail compilation with the updated dependency.
     - 0 (0.00%) fail tests with the updated dependency.
