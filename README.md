# Breaking Updates

## Overview 
A benchmark of breaking dependency updates. 
These breaking updates are defined as:
A pair of commits for a Java project, which we designate as the pre-commit and the breaking-commit. 
When we build the project with the pre-commit, compilation and test execution are successful, 
and the build with the breaking-commit fails. 
In our benchmark each breaking-commit is a one-line change in the pom file.

This definition matches common dependency "bumps" as performed by bots such as 
Dependabot and Renovate, but could also correspond to an update made by a human developer.

## Data format 
Gathered data can be found as JSON files in the [`data`](/data) folder.
There are 3 sub-folders inside the data folder.
  * [`benchmark`](/data/benchmark) : contains the successfully reproduced breaking dependency updates.
  * [`not-reproduced-data`](/data/not-reproduced-data) : contains the potential breaking updates which have not yet been reproduced.
  * [`unsuccessful-reproductions`](/data/unsuccessful-reproductions) : contains the data regarding unsuccessful reproduction attempts.
Each file inside these folders is named according to the SHA of the (potential) breaking commit.

The JSON files in our benchmark of breaking dependency updates have the following JSON data format.
```json
{
    "url": "<github pr url>",
    "project": "<github_project>",
    "breakingCommit": "<sha>",
    "prAuthor": "{human|bot}",
    "preCommitAuthor": "{human|bot}",
    "breakingCommitAuthor": "{human|bot}",
    "updatedDependency": {
      "dependencyGroupID": "<group id>",
      "dependencyArtifactID": "<artifact id>",
      "previousVersion": "<label indicating the previous version of the dependency>",
      "newVersion": "<label indicating the new version of the dependency>",
      "dependencyScope": "{compile|provided|runtime|system|import}",
      "versionUpdateType": "{major|minor|patch|other}",
      "githubCompareLink": "<the github comparison link for the previous and breaking tag releases of the updated dependency if it exists>",
      "mavenSourceLinkPre": "<maven source jar link for the previous release of the updated dependency if it exists>",
      "mavenSourceLinkBreaking": "<maven source jar link for the breaking release of the updated dependency if it exists>",
      "updatedFileType": "{pom|jar}"
  },
    "preCommitReproductionCommand": "<the command to compile and run tests without the breaking update commit>",
    "breakingUpdateReproductionCommand": "<the command to compile and run tests with the breaking update commit>",
    "javaVersionUsedForReproduction": "<the java version version used for reproduction>",
    "failureCategory": "<the category of the root cause of the reproduction failure>"
}
```

## Workflow
The data gathering workflow is as follows: 
* Stage 1 : Collect Java projects which meet the following criteria.
    * builds with Maven,
    * has at least 100 commits on the default branch, 
    * created in the last 10 years, 
    * has at least 3 contributors, 
    * has at least 10 stars.
* Stage 2 : Identify the breaking updates. 
* Stage 3 : Reproduce the failure locally under the assumptions documented below. 
  * Assumptions:
    * We run Linux (kernel version and distribution to be documented)
    * We use Maven version 3.8.6
    * We run OpenJDK
    * As a starting point, we use Java 11
  * The reproduction can result in 5 different successful outcomes:
    * The project build fails _after_ the dependency is updated due to unresolved dependencies, but not before.
      This is a successful reproduction corresponding to the label "DEPENDENCY_RESOLUTION_FAILURE".
    * The project build fails _after_ the dependency is updated due to maven enforcer plugin errors, but not before.
      This is a successful reproduction corresponding to the label "MAVEN_ENFORCER_FAILURE".
    * The compilation step fails _after_ the dependency is updated, but not before.
      This is a successful reproduction corresponding to the label "COMPILATION_FAILURE".
    * The test step fails _after_ the dependency is updated, but not before.
      This is a successful reproduction corresponding to the label "TEST_FAILURE".
    * The project build fails _after_ the dependency is updated due to an unknown error which cannot be categorized
      into above other failure types.
      This is a successful reproduction corresponding to the label "UNKNOWN_FAILURE".
* Stage 4 : Build two Docker images for each successfully reproduced breaking update, 
            and isolate all environment / network requests by downloading them.
            After stage 4, by running the preCommitReproductionCommand, and the breakingUpdateReproductionCommand, 
            the successful build of the previous commit and the failing build of the breaking commit can be reproduced. 

## Tools

### The BreakingUpdateMiner
In order to gather breaking dependency updates from GitHub, a tool called the 
BreakingUpdateMiner is available.  
You can build this tool locally using `mvn package`.
You can then run the tool and print usage information with the command:
```bash
java -jar target/BreakingUpdateMiner.jar --help 
```

### The BreakingUpdateReproducer
In order to perform local reproduction once potential breaking uppdates have been found by the miner,
a tool called the BreakingUpdateReproducer is available.
You can build this tool locally using `mvn package`.
You can then run the tool and print usage information with the command:
```bash
java -jar target/BreakingUpdateReproducer.jar --help 
```

## Stats
As of Aug 2 2023:
<<<<<<< HEAD
  * The benchmark consists of 181 reproducible breaking updates.
    - Of these breaking updates, 55 (30.39%) fail compilation with the updated dependency.
    - 30 (16.57%) fail tests with the updated dependency.
    - 1 (0.55%) have dependency resolution failures with the updated dependency.
    - 44 (24.31%) fail after updating the dependency due to maven enforcer failures.
    - 51 (28.18%) fail due to unknown failures after updating the dependency.
  * Overall, reproduction has been attempted for 1458 breaking updates, and 1277 (87.59%) could not be locally reproduced.
  * For 644 potential breaking updates, reproduction has not been attempted yet.
=======
  * The benchmark consists of 190 reproducible breaking updates.
    - Of these breaking updates, 59 (31.05%) fail compilation with the updated dependency.
    - 32 (16.84%) fail tests with the updated dependency.
    - 1 (0.53%) have dependency resolution failures with the updated dependency.
    - 45 (23.68%) fail after updating the dependency due to maven enforcer failures.
    - 53 (27.89%) fail due to unknown failures after updating the dependency.
  * Overall, reproduction has been attempted for 1774 breaking updates, and 1584 (89.29%) could not be locally reproduced.
  * For 0 potential breaking updates, reproduction has not been attempted yet.
>>>>>>> e9860e8e
<|MERGE_RESOLUTION|>--- conflicted
+++ resolved
@@ -101,16 +101,6 @@
 
 ## Stats
 As of Aug 2 2023:
-<<<<<<< HEAD
-  * The benchmark consists of 181 reproducible breaking updates.
-    - Of these breaking updates, 55 (30.39%) fail compilation with the updated dependency.
-    - 30 (16.57%) fail tests with the updated dependency.
-    - 1 (0.55%) have dependency resolution failures with the updated dependency.
-    - 44 (24.31%) fail after updating the dependency due to maven enforcer failures.
-    - 51 (28.18%) fail due to unknown failures after updating the dependency.
-  * Overall, reproduction has been attempted for 1458 breaking updates, and 1277 (87.59%) could not be locally reproduced.
-  * For 644 potential breaking updates, reproduction has not been attempted yet.
-=======
   * The benchmark consists of 190 reproducible breaking updates.
     - Of these breaking updates, 59 (31.05%) fail compilation with the updated dependency.
     - 32 (16.84%) fail tests with the updated dependency.
@@ -118,5 +108,4 @@
     - 45 (23.68%) fail after updating the dependency due to maven enforcer failures.
     - 53 (27.89%) fail due to unknown failures after updating the dependency.
   * Overall, reproduction has been attempted for 1774 breaking updates, and 1584 (89.29%) could not be locally reproduced.
-  * For 0 potential breaking updates, reproduction has not been attempted yet.
->>>>>>> e9860e8e
+  * For 0 potential breaking updates, reproduction has not been attempted yet.