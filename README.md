# Breaking Updates

## Overview 
A benchmark of breaking dependency updates. 
These breaking updates are defined as:
A pair of commits for a Java project, which we designate as the pre-commit and the breaking-commit. 
When we build the project with the pre-commit, compilation and test execution are successful, 
and the build with the breaking-commit fails. 
In our benchmark each breaking-commit is a one-line change in the pom file.

This definition matches common dependency "bumps" as performed by bots such as 
Dependabot and Renovate, but could also correspond to an update made by a human developer.

## Data format 
Gathered data can be found as JSON files in the [`data`](/data) folder.
There are 3 sub-folders inside the data folder.
  * [`benchmark`](/data/benchmark) : contains the successfully reproduced breaking dependency updates.
  * [`not-reproduced-data`](/data/not-reproduced-data) : contains the potential breaking updates which have not yet been reproduced.
  * [`unsuccessful-reproductions`](/data/unsuccessful-reproductions) : contains the data regarding unsuccessful reproduction attempts.
Each file inside these folders is named according to the SHA of the (potential) breaking commit.

The JSON files in our benchmark of breaking dependency updates have the following JSON data format.
```json
{
    "url": "<github pr url>",
    "project": "<github_project>",
    "breakingCommit": "<sha>",
    "prAuthor": "{human|bot}",
    "preCommitAuthor": "{human|bot}",
    "breakingCommitAuthor": "{human|bot}",
    "updatedDependency": {
      "dependencyGroupID": "<group id>",
      "dependencyArtifactID": "<artifact id>",
      "previousVersion": "<label indicating the previous version of the dependency>",
      "newVersion": "<label indicating the new version of the dependency>",
      "dependencyScope": "{compile|provided|runtime|system|import}",
      "versionUpdateType": "{major|minor|patch|other}",
      "githubCompareLink": "<the github comparison link for the previous and breaking tag releases of the updated dependency if it exists>",
      "mavenSourceLinkPre": "<maven source jar link for the previous release of the updated dependency if it exists>",
      "mavenSourceLinkBreaking": "<maven source jar link for the breaking release of the updated dependency if it exists>",
      "updatedFileType": "{pom|jar}"
  },
    "preCommitReproductionCommand": "<the command to compile and run tests without the breaking update commit>",
    "breakingUpdateReproductionCommand": "<the command to compile and run tests with the breaking update commit>",
    "javaVersionUsedForReproduction": "<the java version version used for reproduction>",
    "failureCategory": "<the category of the root cause of the reproduction failure>"
}
```

## Workflow
The data gathering workflow is as follows: 
* Stage 1 : Collect Java projects which meet the following criteria.
    * builds with Maven,
    * has at least 100 commits on the default branch, 
    * created in the last 10 years, 
    * has at least 3 contributors, 
    * has at least 10 stars.
* Stage 2 : Identify the breaking updates. 
* Stage 3 : Reproduce the failure locally under the assumptions documented below. 
  * Assumptions:
    * We run Linux (kernel version and distribution to be documented)
    * We use Maven version 3.8.6
    * We run OpenJDK
    * As a starting point, we use Java 11
  * The reproduction can result in 5 different successful outcomes:
    * The project build fails _after_ the dependency is updated due to unresolved dependencies, but not before.
      This is a successful reproduction corresponding to the label "DEPENDENCY_RESOLUTION_FAILURE".
    * The project build fails _after_ the dependency is updated due to maven enforcer plugin errors, but not before.
      This is a successful reproduction corresponding to the label "MAVEN_ENFORCER_FAILURE".
    * The compilation step fails _after_ the dependency is updated, but not before.
      This is a successful reproduction corresponding to the label "COMPILATION_FAILURE".
    * The test step fails _after_ the dependency is updated, but not before.
      This is a successful reproduction corresponding to the label "TEST_FAILURE".
    * The project build fails _after_ the dependency is updated due to an unknown error which cannot be categorized
      into above other failure types.
      This is a successful reproduction corresponding to the label "UNKNOWN_FAILURE".
* Stage 4 : Build two Docker images for each successfully reproduced breaking update, 
            and isolate all environment / network requests by downloading them.
            After stage 4, by running the preCommitReproductionCommand, and the breakingUpdateReproductionCommand, 
            the successful build of the previous commit and the failing build of the breaking commit can be reproduced. 

## Tools

### The BreakingUpdateMiner
In order to gather breaking dependency updates from GitHub, a tool called the 
BreakingUpdateMiner is available.  
You can build this tool locally using `mvn package`.
You can then run the tool and print usage information with the command:
```bash
java -jar target/BreakingUpdateMiner.jar --help 
```

### The BreakingUpdateReproducer
In order to perform local reproduction once potential breaking uppdates have been found by the miner,
a tool called the BreakingUpdateReproducer is available.
You can build this tool locally using `mvn package`.
You can then run the tool and print usage information with the command:
```bash
java -jar target/BreakingUpdateReproducer.jar --help 
```

## Stats
As of Aug 2 2023:
<<<<<<< HEAD
  * The benchmark consists of 185 reproducible breaking updates.
    - Of these breaking updates, 59 (31.89%) fail compilation with the updated dependency.
    - 16 (8.65%) fail tests with the updated dependency.
    - 1 (0.54%) have dependency resolution failures with the updated dependency.
    - 44 (23.78%) fail after updating the dependency due to maven enforcer failures.
    - 65 (35.14%) fail due to unknown failures after updating the dependency.
  * Overall, reproduction has been attempted for 1462 breaking updates, and 1277 (87.35%) could not be locally reproduced.
  * For 640 potential breaking updates, reproduction has not been attempted yet.
=======
  * The benchmark consists of 181 reproducible breaking updates.
    - Of these breaking updates, 55 (30.39%) fail compilation with the updated dependency.
    - 30 (16.57%) fail tests with the updated dependency.
    - 1 (0.55%) have dependency resolution failures with the updated dependency.
    - 44 (24.31%) fail after updating the dependency due to maven enforcer failures.
    - 51 (28.18%) fail due to unknown failures after updating the dependency.
  * Overall, reproduction has been attempted for 1458 breaking updates, and 1277 (87.59%) could not be locally reproduced.
  * For 4 potential breaking updates, reproduction has not been attempted yet.
>>>>>>> 861a44c1
<|MERGE_RESOLUTION|>--- conflicted
+++ resolved
@@ -101,16 +101,6 @@
 
 ## Stats
 As of Aug 2 2023:
-<<<<<<< HEAD
-  * The benchmark consists of 185 reproducible breaking updates.
-    - Of these breaking updates, 59 (31.89%) fail compilation with the updated dependency.
-    - 16 (8.65%) fail tests with the updated dependency.
-    - 1 (0.54%) have dependency resolution failures with the updated dependency.
-    - 44 (23.78%) fail after updating the dependency due to maven enforcer failures.
-    - 65 (35.14%) fail due to unknown failures after updating the dependency.
-  * Overall, reproduction has been attempted for 1462 breaking updates, and 1277 (87.35%) could not be locally reproduced.
-  * For 640 potential breaking updates, reproduction has not been attempted yet.
-=======
   * The benchmark consists of 181 reproducible breaking updates.
     - Of these breaking updates, 55 (30.39%) fail compilation with the updated dependency.
     - 30 (16.57%) fail tests with the updated dependency.
@@ -118,5 +108,4 @@
     - 44 (24.31%) fail after updating the dependency due to maven enforcer failures.
     - 51 (28.18%) fail due to unknown failures after updating the dependency.
   * Overall, reproduction has been attempted for 1458 breaking updates, and 1277 (87.59%) could not be locally reproduced.
-  * For 4 potential breaking updates, reproduction has not been attempted yet.
->>>>>>> 861a44c1
+  * For 4 potential breaking updates, reproduction has not been attempted yet.